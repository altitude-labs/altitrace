'use client'

import {
  ArrowLeftIcon,
  ClockIcon,
  DownloadIcon,
  EditIcon,
  PencilIcon,
  ShareIcon,
} from 'lucide-react'
import { useRouter } from 'next/navigation'
import { useEffect, useState } from 'react'
import { EnhancedSimulationResults } from '@/components/simulation/EnhancedSimulationResults'
import { InlineTitleEditor } from '@/components/simulation/InlineTitleEditor'
import { Alert, AlertDescription, Button } from '@/components/ui'
import { createAltitraceClient } from '@/utils/client'
import type { StoredSimulation } from '@/utils/storage'
import { exportSimulation, retrieveById, updateResult } from '@/utils/storage'
import {
  type EnhancedSimulationResult,
  type EnhancedTraceResult,
  executeEnhancedSimulation,
  executeTransactionTrace,
} from '@/utils/trace-integration'
import {
  executeBundleSimulation,
  enhanceBundleSimulationResult,
  type EnhancedBundleSimulationResult,
} from '@/utils/bundle-execution'
import { BundleSimulationResults } from '@/components/simulation/BundleSimulationResults'

interface ResultsViewerProps {
  params: Promise<{
    id: string
  }>
}

export default function ResultsViewer({ params }: ResultsViewerProps) {
  const router = useRouter()
  const [resolvedParams, setResolvedParams] = useState<{ id: string } | null>(
    null,
  )
  const [simulation, setSimulation] = useState<StoredSimulation | null>(null)
  const [simulationResult, setSimulationResult] =
    useState<EnhancedSimulationResult | null>(null)
<<<<<<< HEAD
  const [bundleResult, setBundleResult] =
    useState<EnhancedBundleSimulationResult | null>(null)
=======
  const [traceResult, setTraceResult] =
    useState<EnhancedTraceResult | null>(null)
  const [requestType, setRequestType] = useState<'simulation' | 'trace'>('simulation')
>>>>>>> c4474b63

  const [loading, setLoading] = useState(true)
  const [executing, setExecuting] = useState(false)
  const [error, setError] = useState<string | null>(null)
  const [isEditingTitle, setIsEditingTitle] = useState(false)

  useEffect(() => {
    params.then(setResolvedParams)
  }, [params])

  useEffect(() => {
    if (!resolvedParams) return

    const loadAndExecuteSimulation = async () => {
      setLoading(true)
      setError(null)

      try {
        // Load simulation parameters
        const storedSimulation = retrieveById(resolvedParams.id)

        if (!storedSimulation) {
          setError('Simulation not found')
          setLoading(false)
          return
        }

        setSimulation(storedSimulation)
        setExecuting(true)

        const client = createAltitraceClient()
<<<<<<< HEAD

        // Check if this is a bundle simulation or single simulation
        if (storedSimulation.request.type === 'bundle') {
          console.log('🔗 [Results Page] Executing bundle simulation...')
          console.log(
            '   Bundle transactions:',
            storedSimulation.request.bundleRequest.transactions.length,
          )

          const bundleResult = await executeBundleSimulation(
            client,
            storedSimulation.request.bundleRequest,
          )

          const enhancedBundleResult =
            enhanceBundleSimulationResult(bundleResult)

          console.log('📬 [Bundle Results] Bundle simulation completed:')
          console.log('   Bundle status:', enhancedBundleResult.bundleStatus)
          console.log(
            '   Success count:',
            enhancedBundleResult.getSuccessCount(),
          )
          console.log(
            '   Failure count:',
            enhancedBundleResult.getFailureCount(),
          )
          console.log(
            '   Total gas used:',
            enhancedBundleResult.getTotalGasUsed(),
          )

          setBundleResult(enhancedBundleResult)
        } else {
          console.log('🚀 [Results Page] Executing single simulation...')
          console.log('   Request params:', storedSimulation.request.params)
          console.log('   Options:', storedSimulation.request.options)

=======
        
        // Check if this is a trace request or simulation request
        const isTraceRequest = !!storedSimulation.metadata.traceHash
        setRequestType(isTraceRequest ? 'trace' : 'simulation')
        
        if (isTraceRequest && storedSimulation.metadata.traceHash) {
          
          const result = await executeTransactionTrace(
            client,
            storedSimulation.metadata.traceHash,
          )
          
          setTraceResult(result)
          
          // Save result data to storage for status display in the history
          const resultData: StoredSimulation['result'] = {
            status: result.status as any,
            gasUsed: result.gasUsed,
            callsCount: result.traceData.callTracer?.rootCall ? 1 : 0,
            hasErrors: !result.success,
          }
          updateResult(resolvedParams.id, resultData)
        } else {
          // Execute simulation with trace data on results page
          
>>>>>>> c4474b63
          const result = await executeEnhancedSimulation(
            client,
            storedSimulation.request,
          )
<<<<<<< HEAD

          console.log('📬 [Results Page] Simulation completed:')
          console.log('   Success:', result.isSuccess())
          console.log('   Status:', result.status)
          if (result.isSuccess()) {
            console.log('   Gas used:', result.getTotalGasUsed())
            console.log('✅ [Results Page] Displaying successful results')
          } else {
            console.log('   Errors:', result.getErrors())
            console.log('❌ [Results Page] Displaying error results')
          }

          setSimulationResult(result)
        }

=======
          setSimulationResult(result)
          
          // Save result data to storage for status display in the history
          const resultData: StoredSimulation['result'] = {
            status: result.status,
            gasUsed: result.getTotalGasUsed(),
            callsCount: result.calls?.length || 0,
            hasErrors: result.isFailed(),
          }
          updateResult(resolvedParams.id, resultData)
        }

>>>>>>> c4474b63
        // Auto-switch to trace tab if we have call hierarchy
      } catch (err) {
        setError(`An unexpected error occurred: ${err}`)
      } finally {
        setLoading(false)
        setExecuting(false)
      }
    }

    loadAndExecuteSimulation()
  }, [resolvedParams])

  const handleShare = async () => {
    if (!resolvedParams) return
    const url = `${window.location.origin}/simulator/${resolvedParams.id}`
    try {
      await navigator.clipboard.writeText(url)
      // TODO: Add toast notification

    } catch (_e) {}
  }

  const handleRerun = () => {
    if (simulation) {
      // Navigate to new simulation with pre-filled data
      router.push(`/simulator/new?rerun=${simulation.id}`)
    }
  }

  const handleExport = async () => {
    if (resolvedParams && simulationResult) {
      try {
        const client = createAltitraceClient()

        const exportData = await exportSimulation(
          resolvedParams.id,
          (request) => executeEnhancedSimulation(client, request),
        )

        if (exportData) {
          const blob = new Blob([exportData], { type: 'application/json' })
          const url = URL.createObjectURL(blob)
          const a = document.createElement('a')
          a.href = url
          a.download = `simulation-${resolvedParams.id}.json`
          document.body.appendChild(a)
          a.click()
          document.body.removeChild(a)
          URL.revokeObjectURL(url)
        }
      } catch (_error) {
        setError('Failed to export simulation')
      }
    }
  }

  const formatTimestamp = (timestamp: Date) => {
    return timestamp.toLocaleString()
  }

  const handleEditTitle = () => {
    setIsEditingTitle(true)
  }

  const handleTitleUpdated = (newTitle: string) => {
    if (simulation) {
      setSimulation({
        ...simulation,
        metadata: {
          ...simulation.metadata,
          title: newTitle,
        },
      })
    }
    setIsEditingTitle(false)
  }

  const handleCancelEdit = () => {
    setIsEditingTitle(false)
  }

  if (loading) {
    return (
      <div className="p-4 sm:p-6">
        <div className="max-w-7xl mx-auto">
          <div className="flex items-center justify-center h-48 sm:h-64">
            <div className="text-center space-y-4">
              <div className="w-8 h-8 border-2 border-primary border-t-transparent rounded-full animate-spin mx-auto" />
              <div>
                <h3 className="text-base sm:text-lg font-semibold">
                  {executing 
                    ? (requestType === 'trace' ? 'Tracing Transaction' : 'Executing Simulation')
                    : 'Loading Request'
                  }
                </h3>
                <p className="text-sm text-muted-foreground">
                  {executing
                    ? (requestType === 'trace' 
                        ? 'Tracing original transaction execution...' 
                        : 'Running fresh simulation with trace data...')
                    : 'Loading request parameters...'}
                </p>
              </div>
            </div>
          </div>
        </div>
      </div>
    )
  }

<<<<<<< HEAD
  if (error || !simulation || (!simulationResult && !bundleResult)) {
=======
  if (error || !simulation || (!simulationResult && !traceResult)) {
>>>>>>> c4474b63
    return (
      <div className="p-4 sm:p-6">
        <div className="max-w-7xl mx-auto space-y-6 sm:space-y-8">
          <div className="flex items-center gap-4">
            <Button
              variant="ghost"
              size="sm"
              onClick={() => router.push('/simulator')}
            >
              <ArrowLeftIcon className="w-4 h-4 mr-1" />
              <span className="hidden sm:inline">Back to Simulator</span>
              <span className="sm:hidden">Back</span>
            </Button>
          </div>

          <Alert variant="destructive">
            <AlertDescription className="text-sm">
              {error || 'Simulation not found'}
            </AlertDescription>
          </Alert>

          <div className="text-center">
            <Button onClick={() => router.push('/simulator/new')} size="sm">
              Create New Simulation
            </Button>
          </div>
        </div>
      </div>
    )
  }

  return (
    <div className="p-4 sm:p-6">
      <div className="max-w-7xl mx-auto space-y-6 sm:space-y-8">
        {/* Header with Navigation and Actions */}
        <div className="space-y-4">
          <div className="flex items-center gap-4">
            <Button
              variant="ghost"
              size="sm"
              onClick={() => router.push('/simulator')}
              className="text-muted-foreground hover:text-foreground"
            >
              <ArrowLeftIcon className="w-4 h-4 mr-1" />
              <span className="hidden sm:inline">Back to Simulator</span>
              <span className="sm:hidden">Back</span>
            </Button>
          </div>

          <div className="flex flex-col gap-4 sm:flex-row sm:items-start sm:justify-between">
            <div className="space-y-2 min-w-0 flex-1">
              <div className="flex items-center gap-2 min-w-0">
                {isEditingTitle && resolvedParams ? (
                  <InlineTitleEditor
                    simulationId={resolvedParams.id}
                    currentTitle={simulation.metadata?.title || (requestType === 'trace' ? 'Transaction Trace Results' : 'Simulation Results')}
                    onTitleUpdated={handleTitleUpdated}
                    onCancel={handleCancelEdit}
                  />
                ) : (
                  <>
                    <h1 className="text-lg sm:text-xl font-bold truncate min-w-0 flex-1">
                      {simulation.metadata?.title || (requestType === 'trace' ? 'Transaction Trace Results' : 'Simulation Results')}
                    </h1>
                    <button
                      onClick={handleEditTitle}
                      className="p-1 hover:bg-muted rounded transition-colors flex-shrink-0"
                      title="Edit title"
                    >
                      <PencilIcon className="h-3 w-3 text-muted-foreground hover:text-foreground" />
                    </button>
                  </>
                )}
              </div>
              <div className="flex flex-col gap-2 sm:flex-row sm:items-center sm:gap-4 text-sm text-muted-foreground">
                <div className="flex items-center gap-1">
                  <ClockIcon className="w-3 h-3 sm:w-4 sm:h-4 flex-shrink-0" />
                  <span className="text-xs sm:text-sm">
                    {formatTimestamp(simulation.timestamp)}
                  </span>
                </div>
                <div className="flex items-center gap-2">
                  <span className="text-xs sm:text-sm">ID:</span>
                  <code className="bg-muted px-1.5 py-0.5 rounded text-xs font-mono">
                    {resolvedParams?.id.slice(0, 8) || '...'}...
                  </code>
                </div>
                <div
<<<<<<< HEAD
                  className={`px-2 py-1 rounded-full text-xs ${
                    bundleResult
                      ? bundleResult.isSuccess()
                        ? 'bg-green-100 text-green-800'
                        : bundleResult.isPartialSuccess()
                          ? 'bg-yellow-100 text-yellow-800'
                          : 'bg-red-100 text-red-800'
                      : simulationResult?.isSuccess()
                        ? 'bg-green-100 text-green-800'
                        : 'bg-red-100 text-red-800'
                  }`}
                >
                  {bundleResult
                    ? bundleResult.isSuccess()
                      ? 'Bundle Success'
                      : bundleResult.isPartialSuccess()
                        ? 'Partial Success'
                        : 'Bundle Failed'
                    : simulationResult?.isSuccess()
                      ? 'Success'
                      : 'Failed'}
=======
                  className={`px-2 py-1 rounded-full text-xs self-start ${
                    (simulationResult?.isSuccess() || traceResult?.success)
                      ? 'bg-green-100 text-green-800 dark:bg-green-900/20 dark:text-green-300'
                      : 'bg-red-100 text-red-800 dark:bg-red-900/20 dark:text-red-300'
                  }`}
                >
                  {(simulationResult?.isSuccess() || traceResult?.success) ? 'Success' : 'Failed'}
>>>>>>> c4474b63
                </div>
              </div>
            </div>

            <div className="flex flex-wrap items-center gap-2 sm:flex-nowrap">
              <Button
                variant="outline"
                size="sm"
                onClick={handleShare}
                className="flex-1 sm:flex-none"
              >
                <ShareIcon className="w-3 h-3 sm:w-4 sm:h-4 mr-1" />
                <span className="hidden sm:inline">Share</span>
              </Button>
              <Button
                variant="outline"
                size="sm"
                onClick={handleExport}
                className="flex-1 sm:flex-none"
              >
                <DownloadIcon className="w-3 h-3 sm:w-4 sm:h-4 mr-1" />
                <span className="hidden sm:inline">Export</span>
              </Button>
              <Button
                variant="outline"
                size="sm"
                onClick={handleRerun}
                className="flex-1 sm:flex-none"
              >
                <EditIcon className="w-3 h-3 sm:w-4 sm:h-4 mr-1" />
                <span className="hidden sm:inline">Edit</span>
              </Button>
            </div>
          </div>
        </div>

<<<<<<< HEAD
        {/* Results Display - Conditional based on simulation type */}
        {bundleResult ? (
          <BundleSimulationResults result={bundleResult} />
        ) : simulationResult ? (
          <EnhancedSimulationResults result={simulationResult} />
        ) : null}
=======
        {/* Results Display */}
        {simulationResult && (
          <EnhancedSimulationResults 
            result={simulationResult} 
            simulationRequest={simulation?.request ? {
              ...simulation.request,
              params: {
                ...simulation.request.params,
                calls: simulation.request.params.calls?.map(call => ({
                  to: call.to || '',
                  from: call.from || undefined,
                  data: call.data || undefined,
                  value: call.value || undefined,
                  gas: call.gas || undefined
                })).filter(call => call.to) || []
              }
            } : undefined}
          />
        )}
        
        {traceResult && (() => {
          return (
            <EnhancedSimulationResults 
              result={{
                ...traceResult.traceData,
                // Map trace result to simulation result interface for display compatibility
                status: traceResult.status,
                gasUsed: traceResult.gasUsed.toString(),
                calls: [],
                errors: traceResult.errors,
                traceData: traceResult.traceData,
                hasCallHierarchy: traceResult.hasCallHierarchy,
                hasAccessList: false,
                hasGasComparison: false,
                isSuccess: () => traceResult.success,
                isFailed: () => !traceResult.success,
                getTotalGasUsed: () => traceResult.gasUsed,
                getErrors: () => traceResult.errors,
                getAllLogs: traceResult.traceData.getAllLogs?.bind(traceResult.traceData) || (() => []),
                getLogCount: () => traceResult.traceData.getAllLogs?.()?.length || 0,
                getAssetChangesSummary: () => [],
                // Include receipt data from trace result
                receipt: traceResult.receipt,
                blockNumber: traceResult.receipt?.blockNumber ? `0x${traceResult.receipt.blockNumber.toString(16)}` : undefined,
              } as any}
              simulationRequest={undefined}
              isTraceOnly={true}
            />
          )
        })()}
>>>>>>> c4474b63
      </div>
    </div>
  )
}<|MERGE_RESOLUTION|>--- conflicted
+++ resolved
@@ -43,14 +43,11 @@
   const [simulation, setSimulation] = useState<StoredSimulation | null>(null)
   const [simulationResult, setSimulationResult] =
     useState<EnhancedSimulationResult | null>(null)
-<<<<<<< HEAD
   const [bundleResult, setBundleResult] =
     useState<EnhancedBundleSimulationResult | null>(null)
-=======
   const [traceResult, setTraceResult] =
     useState<EnhancedTraceResult | null>(null)
-  const [requestType, setRequestType] = useState<'simulation' | 'trace'>('simulation')
->>>>>>> c4474b63
+  const [requestType, setRequestType] = useState<'simulation' | 'trace' | 'bundle'>('simulation')
 
   const [loading, setLoading] = useState(true)
   const [executing, setExecuting] = useState(false)
@@ -82,10 +79,14 @@
         setExecuting(true)
 
         const client = createAltitraceClient()
-<<<<<<< HEAD
-
-        // Check if this is a bundle simulation or single simulation
-        if (storedSimulation.request.type === 'bundle') {
+
+        // Check request type: bundle simulation, trace request, or single simulation
+        const isTraceRequest = !!storedSimulation.metadata.traceHash
+        const isBundleRequest = storedSimulation.request.type === 'bundle'
+        
+        if (isBundleRequest) {
+          // Bundle simulation
+          setRequestType('bundle')
           console.log('🔗 [Results Page] Executing bundle simulation...')
           console.log(
             '   Bundle transactions:',
@@ -97,37 +98,29 @@
             storedSimulation.request.bundleRequest,
           )
 
-          const enhancedBundleResult =
-            enhanceBundleSimulationResult(bundleResult)
+          const enhancedBundleResult = enhanceBundleSimulationResult(bundleResult)
 
           console.log('📬 [Bundle Results] Bundle simulation completed:')
           console.log('   Bundle status:', enhancedBundleResult.bundleStatus)
-          console.log(
-            '   Success count:',
-            enhancedBundleResult.getSuccessCount(),
-          )
-          console.log(
-            '   Failure count:',
-            enhancedBundleResult.getFailureCount(),
-          )
-          console.log(
-            '   Total gas used:',
-            enhancedBundleResult.getTotalGasUsed(),
-          )
+          console.log('   Success count:', enhancedBundleResult.getSuccessCount())
+          console.log('   Failure count:', enhancedBundleResult.getFailureCount())
+          console.log('   Total gas used:', enhancedBundleResult.getTotalGasUsed())
 
           setBundleResult(enhancedBundleResult)
-        } else {
-          console.log('🚀 [Results Page] Executing single simulation...')
-          console.log('   Request params:', storedSimulation.request.params)
-          console.log('   Options:', storedSimulation.request.options)
-
-=======
-        
-        // Check if this is a trace request or simulation request
-        const isTraceRequest = !!storedSimulation.metadata.traceHash
-        setRequestType(isTraceRequest ? 'trace' : 'simulation')
-        
-        if (isTraceRequest && storedSimulation.metadata.traceHash) {
+
+          // Save result data to storage for status display in the history
+          const resultData: StoredSimulation['result'] = {
+            status: enhancedBundleResult.bundleStatus as any,
+            gasUsed: enhancedBundleResult.getTotalGasUsed(),
+            callsCount: enhancedBundleResult.transactionResults.length,
+            hasErrors: enhancedBundleResult.isFailed() || enhancedBundleResult.isPartialSuccess(),
+          }
+          updateResult(resolvedParams.id, resultData)
+        } else if (isTraceRequest && storedSimulation.metadata.traceHash) {
+          // Transaction trace
+          setRequestType('trace')
+          console.log('🔍 [Results Page] Executing transaction trace...')
+          console.log('   Transaction hash:', storedSimulation.metadata.traceHash)
           
           const result = await executeTransactionTrace(
             client,
@@ -145,14 +138,16 @@
           }
           updateResult(resolvedParams.id, resultData)
         } else {
-          // Execute simulation with trace data on results page
-          
->>>>>>> c4474b63
+          // Single simulation
+          setRequestType('simulation')
+          console.log('🚀 [Results Page] Executing single simulation...')
+          console.log('   Request params:', storedSimulation.request.params)
+          console.log('   Options:', storedSimulation.request.options)
+
           const result = await executeEnhancedSimulation(
             client,
             storedSimulation.request,
           )
-<<<<<<< HEAD
 
           console.log('📬 [Results Page] Simulation completed:')
           console.log('   Success:', result.isSuccess())
@@ -165,10 +160,6 @@
             console.log('❌ [Results Page] Displaying error results')
           }
 
-          setSimulationResult(result)
-        }
-
-=======
           setSimulationResult(result)
           
           // Save result data to storage for status display in the history
@@ -181,7 +172,6 @@
           updateResult(resolvedParams.id, resultData)
         }
 
->>>>>>> c4474b63
         // Auto-switch to trace tab if we have call hierarchy
       } catch (err) {
         setError(`An unexpected error occurred: ${err}`)
@@ -292,11 +282,7 @@
     )
   }
 
-<<<<<<< HEAD
-  if (error || !simulation || (!simulationResult && !bundleResult)) {
-=======
-  if (error || !simulation || (!simulationResult && !traceResult)) {
->>>>>>> c4474b63
+  if (error || !simulation || (!simulationResult && !bundleResult && !traceResult)) {
     return (
       <div className="p-4 sm:p-6">
         <div className="max-w-7xl mx-auto space-y-6 sm:space-y-8">
@@ -385,17 +371,16 @@
                   </code>
                 </div>
                 <div
-<<<<<<< HEAD
-                  className={`px-2 py-1 rounded-full text-xs ${
+                  className={`px-2 py-1 rounded-full text-xs self-start ${
                     bundleResult
                       ? bundleResult.isSuccess()
-                        ? 'bg-green-100 text-green-800'
+                        ? 'bg-green-100 text-green-800 dark:bg-green-900/20 dark:text-green-300'
                         : bundleResult.isPartialSuccess()
-                          ? 'bg-yellow-100 text-yellow-800'
-                          : 'bg-red-100 text-red-800'
-                      : simulationResult?.isSuccess()
-                        ? 'bg-green-100 text-green-800'
-                        : 'bg-red-100 text-red-800'
+                          ? 'bg-yellow-100 text-yellow-800 dark:bg-yellow-900/20 dark:text-yellow-300'
+                          : 'bg-red-100 text-red-800 dark:bg-red-900/20 dark:text-red-300'
+                      : (simulationResult?.isSuccess() || traceResult?.success)
+                        ? 'bg-green-100 text-green-800 dark:bg-green-900/20 dark:text-green-300'
+                        : 'bg-red-100 text-red-800 dark:bg-red-900/20 dark:text-red-300'
                   }`}
                 >
                   {bundleResult
@@ -404,18 +389,13 @@
                       : bundleResult.isPartialSuccess()
                         ? 'Partial Success'
                         : 'Bundle Failed'
-                    : simulationResult?.isSuccess()
-                      ? 'Success'
-                      : 'Failed'}
-=======
-                  className={`px-2 py-1 rounded-full text-xs self-start ${
-                    (simulationResult?.isSuccess() || traceResult?.success)
-                      ? 'bg-green-100 text-green-800 dark:bg-green-900/20 dark:text-green-300'
-                      : 'bg-red-100 text-red-800 dark:bg-red-900/20 dark:text-red-300'
-                  }`}
-                >
-                  {(simulationResult?.isSuccess() || traceResult?.success) ? 'Success' : 'Failed'}
->>>>>>> c4474b63
+                    : traceResult
+                      ? traceResult.success
+                        ? 'Trace Success'
+                        : 'Trace Failed'
+                      : simulationResult?.isSuccess()
+                        ? 'Success'
+                        : 'Failed'}
                 </div>
               </div>
             </div>
@@ -452,16 +432,37 @@
           </div>
         </div>
 
-<<<<<<< HEAD
         {/* Results Display - Conditional based on simulation type */}
         {bundleResult ? (
           <BundleSimulationResults result={bundleResult} />
+        ) : traceResult ? (
+          <EnhancedSimulationResults 
+            result={{
+              ...traceResult.traceData,
+              // Map trace result to simulation result interface for display compatibility
+              status: traceResult.status,
+              gasUsed: traceResult.gasUsed.toString(),
+              calls: [],
+              errors: traceResult.errors,
+              traceData: traceResult.traceData,
+              hasCallHierarchy: traceResult.hasCallHierarchy,
+              hasAccessList: false,
+              hasGasComparison: false,
+              isSuccess: () => traceResult.success,
+              isFailed: () => !traceResult.success,
+              getTotalGasUsed: () => traceResult.gasUsed,
+              getErrors: () => traceResult.errors,
+              getAllLogs: traceResult.traceData.getAllLogs?.bind(traceResult.traceData) || (() => []),
+              getLogCount: () => traceResult.traceData.getAllLogs?.()?.length || 0,
+              getAssetChangesSummary: () => [],
+              // Include receipt data from trace result
+              receipt: traceResult.receipt,
+              blockNumber: traceResult.receipt?.blockNumber ? `0x${traceResult.receipt.blockNumber.toString(16)}` : undefined,
+            } as any}
+            simulationRequest={undefined}
+            isTraceOnly={true}
+          />
         ) : simulationResult ? (
-          <EnhancedSimulationResults result={simulationResult} />
-        ) : null}
-=======
-        {/* Results Display */}
-        {simulationResult && (
           <EnhancedSimulationResults 
             result={simulationResult} 
             simulationRequest={simulation?.request ? {
@@ -478,39 +479,7 @@
               }
             } : undefined}
           />
-        )}
-        
-        {traceResult && (() => {
-          return (
-            <EnhancedSimulationResults 
-              result={{
-                ...traceResult.traceData,
-                // Map trace result to simulation result interface for display compatibility
-                status: traceResult.status,
-                gasUsed: traceResult.gasUsed.toString(),
-                calls: [],
-                errors: traceResult.errors,
-                traceData: traceResult.traceData,
-                hasCallHierarchy: traceResult.hasCallHierarchy,
-                hasAccessList: false,
-                hasGasComparison: false,
-                isSuccess: () => traceResult.success,
-                isFailed: () => !traceResult.success,
-                getTotalGasUsed: () => traceResult.gasUsed,
-                getErrors: () => traceResult.errors,
-                getAllLogs: traceResult.traceData.getAllLogs?.bind(traceResult.traceData) || (() => []),
-                getLogCount: () => traceResult.traceData.getAllLogs?.()?.length || 0,
-                getAssetChangesSummary: () => [],
-                // Include receipt data from trace result
-                receipt: traceResult.receipt,
-                blockNumber: traceResult.receipt?.blockNumber ? `0x${traceResult.receipt.blockNumber.toString(16)}` : undefined,
-              } as any}
-              simulationRequest={undefined}
-              isTraceOnly={true}
-            />
-          )
-        })()}
->>>>>>> c4474b63
+        ) : null}
       </div>
     </div>
   )
