'use client'

import type {
  HexString as Hex,
  SimulationRequest as SdkSimulationRequest,
} from '@altitrace/sdk/types'
import { ArrowLeftIcon, Layers3Icon, SendIcon } from 'lucide-react'
import { useRouter, useSearchParams } from 'next/navigation'
import { Suspense, useEffect, useState } from 'react'
import { ContractManager } from '@/components/forms/ContractManager'
import { TransactionForm } from '@/components/forms/TransactionForm'
import { BundleTransactionForm } from '@/components/forms/BundleTransactionForm'
import {
  Alert,
  AlertDescription,
  Button,
  Tabs,
  TabsContent,
  TabsList,
  TabsTrigger,
} from '@/components/ui'
import type { ParsedAbi } from '@/types/api'
import type { BundleSimulationRequest, BundleFormData } from '@/types/bundle'
import {
  createContractStateOverride,
  createContractStateOverrideForSimulation,
  requiresStateOverride,
} from '@/utils/contract-state-override'
import type { StoredContract } from '@/utils/contract-storage'
<<<<<<< HEAD
import {
  getRequest,
  store,
  retrieveById,
  type SingleSimulationRequest,
  type BundleSimulationRequestStorage,
} from '@/utils/storage'
=======
import { getRequest, store } from '@/utils/storage'
import { hexToDecimal, isHexFormat } from '@/utils/validation'
>>>>>>> c4474b63

const generateSimulationId = () => crypto.randomUUID()

function NewSimulationPageContent() {
  const router = useRouter()
  const searchParams = useSearchParams()

  // ABI State
  const [abi, setAbi] = useState<ParsedAbi | null>(null)
  const [isPreFilled, setIsPreFilled] = useState(false)
  const [selectedContractId, setSelectedContractId] = useState<string | null>(
    null,
  )
  const [selectedContract, setSelectedContract] =
    useState<StoredContract | null>(null)

  // Contract storage hook - unused for now
  // const {} = useContractStorage()

  // Function Data State
  const [functionData, setFunctionData] = useState<{
    data: Hex
    functionName: string
    parameters: Record<string, string>
  } | null>(null)

  // Form state for pre-filling (single simulations)
  const [formData, setFormData] = useState<{
    to: string
    from: string
    data: string
    value: string
    gas: string
    blockTag: 'latest' | 'earliest' | 'safe' | 'finalized'
    blockNumber: string
    validation: boolean
  }>({
    to: '',
    from: '',
    data: '',
    value: '0x0',
    gas: '',
    blockTag: 'latest',
    blockNumber: '',
    validation: true,
  })

  // Bundle form state for pre-filling (bundle simulations)
  const [bundleFormData, setBundleFormData] =
    useState<Partial<BundleFormData> | null>(null)

  // Simulation State
  const [loading, setLoading] = useState(false)
  const [error, setError] = useState<string | null>(null)
  const [simulationMode, setSimulationMode] = useState<'single' | 'bundle'>(
    'single',
  )

  // Load pre-fill data from URL params (re-run functionality)
  useEffect(() => {
    const rerunId = searchParams.get('rerun')
    if (rerunId && !isPreFilled) {
<<<<<<< HEAD
      const storedSimulation = retrieveById(rerunId)
      if (storedSimulation) {
        // Pre-fill form with stored simulation data
        console.log('Pre-filling form with:', storedSimulation)

        // Handle different stored request formats
        if (
          storedSimulation.request &&
          'type' in storedSimulation.request &&
          storedSimulation.request.type === 'single'
        ) {
          // Extract data from single simulation request
          const singleRequest =
            storedSimulation.request as SingleSimulationRequest
          const call = singleRequest.params.calls[0]
          if (call) {
            // Set basic transaction data
            setFormData((prev) => ({
              ...prev,
              to: call.to || '',
              from: call.from || '',
              data: call.data || '',
              value: call.value || '0x0',
              gas: call.gas || '',
            }))

            // Set simulation options
            setFormData((prev) => ({
              ...prev,
              validation: singleRequest.params.validation ?? true,
              blockTag:
                (singleRequest.params.blockTag as
                  | 'latest'
                  | 'earliest'
                  | 'safe'
                  | 'finalized') || 'latest',
              blockNumber: singleRequest.params.blockNumber || '',
            }))
          }
        } else if (
          storedSimulation.request &&
          'type' in storedSimulation.request &&
          storedSimulation.request.type === 'bundle'
        ) {
          // For bundle simulations, switch to bundle mode and pre-fill bundle data
          setSimulationMode('bundle')

          const bundleRequest =
            storedSimulation.request as BundleSimulationRequestStorage
          const bundleData: BundleFormData = {
            transactions: bundleRequest.bundleRequest.transactions.map(
              (tx) => ({
                ...tx,
                // Ensure all required properties are present
                id: tx.id || crypto.randomUUID(),
                enabled: tx.enabled !== undefined ? tx.enabled : true,
                continueOnFailure:
                  tx.continueOnFailure !== undefined
                    ? tx.continueOnFailure
                    : false,
                label: tx.label || '',
              }),
            ),
            blockTag: bundleRequest.bundleRequest.blockTag || 'latest',
            blockNumber: bundleRequest.bundleRequest.blockNumber || '',
            validation: bundleRequest.bundleRequest.validation ?? true,
            account: bundleRequest.bundleRequest.account,
          }

          setBundleFormData(bundleData)
          console.log(
            '🔗 [Bundle Pre-fill] Loaded bundle with',
            bundleData.transactions.length,
            'transactions',
          )
        } else {
          // Handle legacy format (backward compatibility) - pre-bundle implementation
          const legacyRequest = storedSimulation.request as any
          if (legacyRequest && legacyRequest.params?.calls) {
            const call = legacyRequest.params.calls[0]
            if (call) {
              setFormData((prev) => ({
                ...prev,
                to: call.to || '',
                from: call.from || '',
                data: call.data || '',
                value: call.value || '0x0',
                gas: call.gas || '',
                validation: legacyRequest.params.validation ?? true,
                blockTag: legacyRequest.params.blockTag || 'latest',
                blockNumber: legacyRequest.params.blockNumber || '',
              }))
            }
          } else {
            // If we can't parse the stored format, show an error but don't crash
            console.warn(
              'Unable to parse stored simulation format:',
              storedSimulation,
            )
            setError(
              'Stored simulation format is incompatible. Please start a new simulation.',
            )
          }
=======
      const storedRequest = getRequest(rerunId)
      if (storedRequest) {
        const call = storedRequest.params.calls[0]
        if (call) {
          // Set basic transaction data - convert hex values to decimal for display
          setFormData((prev) => ({
            ...prev,
            to: call.to || '',
            from: call.from || '',
            data: call.data || '',
            value: call.value && isHexFormat(call.value) ? hexToDecimal(call.value) : call.value || '0',
            gas: call.gas && isHexFormat(call.gas) ? hexToDecimal(call.gas) : call.gas || '',
          }))

          // Set simulation options - convert hex block number to decimal
          setFormData((prev) => ({
            ...prev,
            validation: storedRequest.params.validation ?? true,
            blockTag:
              (storedRequest.params.blockTag as
                | 'latest'
                | 'earliest'
                | 'safe'
                | 'finalized') || 'latest',
            blockNumber: storedRequest.params.blockNumber && isHexFormat(storedRequest.params.blockNumber) 
              ? hexToDecimal(storedRequest.params.blockNumber)
              : storedRequest.params.blockNumber || '',
            // Include state overrides with decimal balance conversion
            stateOverrides: storedRequest.options?.stateOverrides?.map(override => ({
              ...override,
              balance: override.balance && isHexFormat(override.balance)
                ? hexToDecimal(override.balance)
                : override.balance
            })) || [],
          }))

          // TODO: Pre-fill ABI and function data if available
          // This would require storing additional metadata about the original function call
>>>>>>> c4474b63
        }

        setIsPreFilled(true)
      }
    }
  }, [searchParams, isPreFilled])

  const handleAbiImport = (parsedAbi: ParsedAbi, rawAbiJson: string) => {
    setAbi(parsedAbi)
    setFunctionData(null) // Clear previous function data
  }

  const handleContractSelect = (contract: any) => {
    setSelectedContractId(contract.id)
    setSelectedContract(contract)

    // Also update the "to" address if the contract has an address
    if (contract.contractData?.address) {
      setFormData((prev) => ({
        ...prev,
        to: contract.contractData.address,
      }))
    }
  }

  const handleFunctionSelect = (
    _func: any,
    _parameters: Record<string, string>,
    functionData?: {
      data: string
      functionName: string
      parameters: Record<string, string>
    },
  ) => {
    if (functionData) {
      setFunctionData({
        data: functionData.data as Hex,
        functionName: functionData.functionName,
        parameters: functionData.parameters,
      })
      // Also update the transaction form data
      setFormData((prev) => ({
        ...prev,
        data: functionData.data,
      }))
    }
  }

  const handleManualDataChange = () => {
    // Clear function data when user manually edits data
    setFunctionData(null)
  }

<<<<<<< HEAD
  const handleBundleSimulation = async (request: BundleSimulationRequest) => {
    setLoading(true)
    setError(null)

    try {
      console.log('\n🔗 [Bundle Simulation Setup] Preparing bundle request...')
      console.log('📦 Bundle transactions:', request.transactions.length)

      // Store bundle simulation parameters for execution on results page
      const simulationId = generateSimulationId()

      // Convert bundle request to storage format
      const bundleRequest = {
        type: 'bundle' as const,
        bundleRequest: request,
      }

      store(simulationId, bundleRequest, {
        title: `Bundle Simulation (${request.transactions.length} txs)`,
        tags: ['recent', 'bundle'],
      })

      console.log(
        `📋 [Storage] Saved bundle parameters with ID: ${simulationId}`,
      )
      console.log(
        '🚀 [Navigation] Navigating to bundle results page for execution...',
      )

      // Navigate to results page for bundle execution
      router.push(`/simulator/${simulationId}`)
    } catch (err) {
      setError(`Failed to prepare bundle simulation: ${err}`)
    } finally {
      setLoading(false)
    }
=======
  const handleTraceTransaction = async (txHash: string) => {
    // Generate a unique ID for the trace result
    const traceId = generateSimulationId()
    
    // Store trace parameters for execution on results page
    store(
      traceId,
      { 
        params: { 
          calls: [{
            to: '0x0000000000000000000000000000000000000000',
            data: '0x',
            value: '0x0'
          }],
          blockTag: 'latest'
        }
      },
      {
        title: `Transaction Trace: ${txHash.slice(0, 10)}...`,
        tags: ['trace', 'recent'],
        description: `Trace for transaction: ${txHash}`,
        traceHash: txHash,
      },
    )
    
    // Navigate to results page - trace execution happens there
    router.push(`/simulator/${traceId}`)
>>>>>>> c4474b63
  }

  const handleSimulation = async (request: {
    params: SdkSimulationRequest['params']
    options?: SdkSimulationRequest['options']
  }) => {
    setLoading(true)
    setError(null)

    try {
      const finalOptions = { ...request.options }
      if (selectedContract) {
        try {
          const stateOverride = await createContractStateOverrideForSimulation(
            selectedContract,
            request.params,
          )

          if (stateOverride.requiresOverride && stateOverride.stateOverride) {

            // Convert to array format expected by API
            const stateOverrideArray = Object.entries(
              stateOverride.stateOverride,
            ).map(([address, overrides]) => ({
              address,
              ...overrides,
            }))

            // Merge with existing state overrides if any
            const existingOverrides = finalOptions.stateOverrides || []
            finalOptions.stateOverrides = [
              ...existingOverrides,
              ...stateOverrideArray,
            ]

            // Show comparison results to user
            if (stateOverride.bytecodeComparison) {
              const { isIdentical, localSize, deployedSize } =
                stateOverride.bytecodeComparison
            }
          } else {
            const reason = stateOverride.bytecodeComparison?.isIdentical
              ? 'bytecode is identical to deployed version'
              : 'contract does not require override'

            // Show helpful info about the comparison
            if (stateOverride.bytecodeComparison) {
              const { localSize, deployedSize } =
                stateOverride.bytecodeComparison
            }
          }
        } catch (_error) {
          // Fallback to simple logic if async comparison fails
          const stateOverride = createContractStateOverride(selectedContract)
          if (stateOverride.requiresOverride && stateOverride.stateOverride) {
            const stateOverrideArray = Object.entries(
              stateOverride.stateOverride,
            ).map(([address, overrides]) => ({
              address,
              ...overrides,
            }))

            const existingOverrides = finalOptions.stateOverrides || []
            finalOptions.stateOverrides = [
              ...existingOverrides,
              ...stateOverrideArray,
            ]
          }
        }
      } else {
      }

      // Store simulation parameters for execution on results page
      const simulationId = generateSimulationId()

      store(
        simulationId,
        { 
          params: request.params, 
          options: finalOptions 
        },
        {
          title: `${functionData?.functionName || 'Transaction'} Simulation`,
          tags: ['simulation', 'recent'],
        },
      )

      // Navigate immediately to results page - execution happens there
      router.push(`/simulator/${simulationId}`)
    } catch (err) {
      setError(`Failed to prepare simulation: ${err}`)
    } finally {
      setLoading(false)
    }
  }

  const _resetSimulation = () => {
    setError(null)
  }

  return (
    <div className="p-4 sm:p-6">
      <div className="max-w-7xl mx-auto space-y-6 sm:space-y-8">
        {/* Header with Navigation */}
        <div className="space-y-4">
          <div className="flex items-center gap-4">
            <Button
              variant="ghost"
              size="sm"
              onClick={() => router.push('/simulator')}
              className="text-muted-foreground hover:text-foreground"
            >
              <ArrowLeftIcon className="w-4 h-4 mr-1" />
              <span className="hidden sm:inline">Back to Simulator</span>
              <span className="sm:hidden">Back</span>
            </Button>
          </div>

          <div className="flex items-center justify-between">
            <div>
<<<<<<< HEAD
              <h1 className="text-3xl font-bold">
                {simulationMode === 'bundle'
                  ? 'New Bundle Simulation'
                  : 'New Transaction Simulation'}
              </h1>
              <p className="text-muted-foreground mt-1">
                {simulationMode === 'bundle'
                  ? 'Build and simulate sequential transaction bundles with state dependencies'
                  : 'Build and simulate HyperEVM transactions with detailed tracing and gas analysis'}
=======
              <h1 className="text-lg sm:text-xl font-bold">
                <span className="hidden sm:inline">
                  New Transaction Simulation
                </span>
                <span className="sm:hidden">New Simulation</span>
              </h1>
              <p className="text-muted-foreground mt-1 text-sm sm:text-base">
                Build and simulate HyperEVM transactions with detailed tracing
                and gas analysis
>>>>>>> c4474b63
              </p>
            </div>
          </div>

          {/* Mode Selector */}
          <Tabs
            value={simulationMode}
            onValueChange={(value) =>
              setSimulationMode(value as 'single' | 'bundle')
            }
            className="w-full max-w-md"
          >
            <TabsList className="grid w-full grid-cols-2">
              <TabsTrigger value="single" className="flex items-center gap-2">
                <SendIcon className="h-4 w-4" />
                Single Transaction
              </TabsTrigger>
              <TabsTrigger value="bundle" className="flex items-center gap-2">
                <Layers3Icon className="h-4 w-4" />
                Bundle Transactions
              </TabsTrigger>
            </TabsList>
          </Tabs>
        </div>

        {/* Error Display */}
        {error && (
          <Alert variant="destructive">
            <AlertDescription>{error}</AlertDescription>
          </Alert>
        )}

<<<<<<< HEAD
        <div className="grid grid-cols-1 lg:grid-cols-2 gap-8">
          {/* Left Column - Input Forms */}
          <div className="space-y-6">
            {/* Contract Management */}
            <div data-section="contract-management">
              <ContractManager
                onContractSelect={handleContractSelect}
                onAbiImport={handleAbiImport}
                onFunctionSelect={handleFunctionSelect}
                selectedContractId={selectedContractId || undefined}
                currentAbi={abi}
                mode="compact"
                showFunctionBuilder={true}
                prefilledAddress={formData.to}
              />
            </div>

            {/* Transaction Form - Conditional based on mode */}
            {simulationMode === 'single' ? (
              <TransactionForm
                onSubmit={handleSimulation}
                loading={loading}
                abi={abi}
                functionData={functionData}
                initialData={isPreFilled ? formData : undefined}
                compact={true}
                onManualDataChange={handleManualDataChange}
              />
            ) : (
              <BundleTransactionForm
                onSubmit={handleBundleSimulation}
                loading={loading}
                abi={abi}
                functionData={functionData}
                initialData={bundleFormData || undefined}
                compact={true}
                onManualDataChange={handleManualDataChange}
              />
            )}
          </div>

          {/* Right Column - Compact Sidebar */}
          <div className="space-y-4">
            {/* Status Card - Only show when there's meaningful status */}
            {(loading ||
              (selectedContract &&
                requiresStateOverride(selectedContract))) && (
              <div className="bg-card border rounded-lg p-4">
                <h3 className="text-sm font-medium mb-3">Status</h3>

                {/* State Override Warning */}
                {selectedContract &&
                  requiresStateOverride(selectedContract) && (
                    <div className="mb-3 p-2 bg-orange-50 dark:bg-orange-950/20 border border-orange-200 dark:border-orange-800 rounded text-xs">
                      <div className="font-medium text-orange-700 dark:text-orange-300 mb-1">
                        🔄 State Override Active
                      </div>
                      <div className="text-orange-600 dark:text-orange-400">
                        Contract has modified bytecode - using state override
                        for simulation
                      </div>
                    </div>
                  )}
                {loading && (
                  <div className="text-center py-3">
                    <div className="w-5 h-5 border-2 border-primary border-t-transparent rounded-full animate-spin mx-auto mb-3" />
                    <div className="space-y-2">
                      <p className="text-xs font-medium text-foreground">
                        Running Enhanced Simulation
                      </p>
                      <div className="text-xs text-muted-foreground space-y-1">
                        <div>• Executing transaction simulation</div>
                        <div>• Generating call trace data</div>
                        <div>• Creating access list optimization</div>
                        <div>• Comparing gas efficiency</div>
                      </div>
                    </div>
                  </div>
=======
        {/* Quick Actions and Get Started at the top - constrained width */}
        <div className="max-w-4xl mx-auto mb-6">
          <div className="grid grid-cols-1 md:grid-cols-2 gap-4">
            {/* Get Started Tips - First on mobile */}
            <div className="bg-blue-50 dark:bg-blue-950/20 border border-blue-200 dark:border-blue-800 rounded-lg p-4 order-1 md:order-2">
              <h3 className="text-sm font-medium text-blue-700 dark:text-blue-300 mb-2">
                💡 {!formData.to ? 'Get Started' : abi ? 'Pro Tips' : 'Quick Tips'}
              </h3>
              <div className="text-xs text-blue-600 dark:text-blue-400 space-y-1">
                {!formData.to ? (
                  <>
                    <p>• Enter contract address to auto-fetch ABI</p>
                    <p>• Import from saved contracts library</p>
                    <p>• Or paste ABI manually for any contract</p>
                  </>
                ) : !abi ? (
                  <>
                    <p>• Contract Manager auto-fetches from HyperScan</p>
                    <p>• Saved contracts available in library</p>
                    <p>• Use "from" field for account impersonation</p>
                  </>
                ) : (
                  <>
                    <p>• Contract saved automatically for reuse</p>
                    <p>• Function builder validates parameter types</p>
                    <p>• Leave gas empty for automatic estimation</p>
                    <p>• Results include enhanced call traces</p>
                  </>
>>>>>>> c4474b63
                )}
              </div>
            </div>

            {/* Quick Actions - Second on mobile */}
            <div className="bg-card border rounded-lg p-4 order-2 md:order-1">
              <h3 className="text-sm font-medium mb-3">Quick Actions</h3>
              <div className="space-y-2">
                {!formData.to && (
                  <div className="flex items-center gap-2 text-xs text-muted-foreground">
                    <div className="w-1.5 h-1.5 rounded-full bg-orange-400" />
                    Set target address
                  </div>
                )}

                {formData.to && !abi && (
                  <Button
                    variant="outline"
                    size="sm"
                    onClick={() => {
                      const contractSection = document.querySelector('[data-section="contract-management"]')
                      contractSection?.scrollIntoView({ behavior: 'smooth' })
                    }}
                    className="w-full justify-start text-xs h-8"
                  >
                    📝 Import Contract & ABI
                  </Button>
                )}

                {(!formData.to || (!formData.data && !functionData && !abi)) && (
                  <Button
                    variant="outline"
                    size="sm"
                    onClick={() => {
                      setFormData((prev) => ({
                        ...prev,
                        to: '0x742d35Cc6634C0532925a3b844Bc9e7595f06e8c',
                        value: '0x0',
                        data: '0xa9059cbb000000000000000000000000742d35cc6634c0532925a3b844bc9e7595f06e8c0000000000000000000000000000000000000000000000000de0b6b3a7640000',
                      }))
                    }}
                    className="w-full justify-start text-xs h-8"
                  >
                    ⚡ Try Example (ERC-20 Transfer)
                  </Button>
                )}

                {formData.to && (formData.data || functionData) && (
                  <div className="flex items-center gap-2 text-xs text-green-600">
                    <div className="w-1.5 h-1.5 rounded-full bg-green-400" />
                    Ready to simulate!
                  </div>
                )}
              </div>
            </div>
          </div>
        </div>

        {/* Single column layout with full width */}
        <div className="max-w-4xl mx-auto space-y-4 sm:space-y-6">
          {/* Contract Management */}
          <div data-section="contract-management">
            <ContractManager
              onContractSelect={handleContractSelect}
              onAbiImport={handleAbiImport}
              onFunctionSelect={handleFunctionSelect}
              selectedContractId={selectedContractId || undefined}
              currentAbi={abi}
              mode="compact"
              showFunctionBuilder={true}
              prefilledAddress={formData.to}
            />
          </div>

          {/* Transaction Form */}
          <TransactionForm
            onSubmit={handleSimulation}
            onTraceTransaction={handleTraceTransaction}
            loading={loading}
            abi={abi}
            functionData={functionData}
            initialData={isPreFilled ? formData : undefined}
            compact={true}
            onManualDataChange={handleManualDataChange}
          />

          {/* Status Card - Only show when there's meaningful status */}
          {(loading || (selectedContract && requiresStateOverride(selectedContract))) && (
            <div className="bg-card border rounded-lg p-4">
              <h3 className="text-sm font-medium mb-3">Status</h3>

              {/* State Override Warning */}
              {selectedContract && requiresStateOverride(selectedContract) && (
                <div className="mb-3 p-2 bg-orange-50 dark:bg-orange-950/20 border border-orange-200 dark:border-orange-800 rounded text-xs">
                  <div className="font-medium text-orange-700 dark:text-orange-300 mb-1">
                    🔄 State Override Active
                  </div>
                  <div className="text-orange-600 dark:text-orange-400">
                    Contract has modified bytecode - using state override for simulation
                  </div>
                </div>
              )}

              {loading && (
                <div className="text-center py-3">
                  <div className="w-5 h-5 border-2 border-primary border-t-transparent rounded-full animate-spin mx-auto mb-3" />
                  <div className="space-y-2">
                    <p className="text-xs font-medium text-foreground">Running Enhanced Simulation</p>
                    <div className="text-xs text-muted-foreground space-y-1">
                      <div>• Executing transaction simulation</div>
                      <div>• Generating call trace data</div>
                      <div>• Creating access list optimization</div>
                      <div>• Comparing gas efficiency</div>
                    </div>
                  </div>
                </div>
              )}
            </div>
          )}
        </div>
      </div>
    </div>
  )
}

export default function NewSimulationPage() {
  return (
    <Suspense
      fallback={
        <div className="max-w-7xl mx-auto py-16">
          <div className="text-center space-y-4">
            <div className="w-8 h-8 border-2 border-primary border-t-transparent rounded-full animate-spin mx-auto" />
            <h3 className="text-lg font-semibold">Loading Simulator</h3>
            <p className="text-muted-foreground">
              Initializing transaction builder...
            </p>
          </div>
        </div>
      }
    >
      <NewSimulationPageContent />
    </Suspense>
  )
}<|MERGE_RESOLUTION|>--- conflicted
+++ resolved
@@ -27,7 +27,6 @@
   requiresStateOverride,
 } from '@/utils/contract-state-override'
 import type { StoredContract } from '@/utils/contract-storage'
-<<<<<<< HEAD
 import {
   getRequest,
   store,
@@ -35,10 +34,7 @@
   type SingleSimulationRequest,
   type BundleSimulationRequestStorage,
 } from '@/utils/storage'
-=======
-import { getRequest, store } from '@/utils/storage'
 import { hexToDecimal, isHexFormat } from '@/utils/validation'
->>>>>>> c4474b63
 
 const generateSimulationId = () => crypto.randomUUID()
 
@@ -101,7 +97,6 @@
   useEffect(() => {
     const rerunId = searchParams.get('rerun')
     if (rerunId && !isPreFilled) {
-<<<<<<< HEAD
       const storedSimulation = retrieveById(rerunId)
       if (storedSimulation) {
         // Pre-fill form with stored simulation data
@@ -113,22 +108,21 @@
           'type' in storedSimulation.request &&
           storedSimulation.request.type === 'single'
         ) {
-          // Extract data from single simulation request
-          const singleRequest =
-            storedSimulation.request as SingleSimulationRequest
+          // Extract data from single simulation request with hex/decimal conversion
+          const singleRequest = storedSimulation.request as SingleSimulationRequest
           const call = singleRequest.params.calls[0]
           if (call) {
-            // Set basic transaction data
+            // Set basic transaction data - convert hex values to decimal for display
             setFormData((prev) => ({
               ...prev,
               to: call.to || '',
               from: call.from || '',
               data: call.data || '',
-              value: call.value || '0x0',
-              gas: call.gas || '',
+              value: call.value && isHexFormat(call.value) ? hexToDecimal(call.value) : call.value || '0',
+              gas: call.gas && isHexFormat(call.gas) ? hexToDecimal(call.gas) : call.gas || '',
             }))
 
-            // Set simulation options
+            // Set simulation options - convert hex block number to decimal
             setFormData((prev) => ({
               ...prev,
               validation: singleRequest.params.validation ?? true,
@@ -138,7 +132,16 @@
                   | 'earliest'
                   | 'safe'
                   | 'finalized') || 'latest',
-              blockNumber: singleRequest.params.blockNumber || '',
+              blockNumber: singleRequest.params.blockNumber && isHexFormat(singleRequest.params.blockNumber) 
+                ? hexToDecimal(singleRequest.params.blockNumber)
+                : singleRequest.params.blockNumber || '',
+              // Include state overrides with decimal balance conversion
+              stateOverrides: singleRequest.options?.stateOverrides?.map(override => ({
+                ...override,
+                balance: override.balance && isHexFormat(override.balance)
+                  ? hexToDecimal(override.balance)
+                  : override.balance
+              })) || [],
             }))
           }
         } else if (
@@ -205,46 +208,6 @@
               'Stored simulation format is incompatible. Please start a new simulation.',
             )
           }
-=======
-      const storedRequest = getRequest(rerunId)
-      if (storedRequest) {
-        const call = storedRequest.params.calls[0]
-        if (call) {
-          // Set basic transaction data - convert hex values to decimal for display
-          setFormData((prev) => ({
-            ...prev,
-            to: call.to || '',
-            from: call.from || '',
-            data: call.data || '',
-            value: call.value && isHexFormat(call.value) ? hexToDecimal(call.value) : call.value || '0',
-            gas: call.gas && isHexFormat(call.gas) ? hexToDecimal(call.gas) : call.gas || '',
-          }))
-
-          // Set simulation options - convert hex block number to decimal
-          setFormData((prev) => ({
-            ...prev,
-            validation: storedRequest.params.validation ?? true,
-            blockTag:
-              (storedRequest.params.blockTag as
-                | 'latest'
-                | 'earliest'
-                | 'safe'
-                | 'finalized') || 'latest',
-            blockNumber: storedRequest.params.blockNumber && isHexFormat(storedRequest.params.blockNumber) 
-              ? hexToDecimal(storedRequest.params.blockNumber)
-              : storedRequest.params.blockNumber || '',
-            // Include state overrides with decimal balance conversion
-            stateOverrides: storedRequest.options?.stateOverrides?.map(override => ({
-              ...override,
-              balance: override.balance && isHexFormat(override.balance)
-                ? hexToDecimal(override.balance)
-                : override.balance
-            })) || [],
-          }))
-
-          // TODO: Pre-fill ABI and function data if available
-          // This would require storing additional metadata about the original function call
->>>>>>> c4474b63
         }
 
         setIsPreFilled(true)
@@ -298,7 +261,6 @@
     setFunctionData(null)
   }
 
-<<<<<<< HEAD
   const handleBundleSimulation = async (request: BundleSimulationRequest) => {
     setLoading(true)
     setError(null)
@@ -335,7 +297,8 @@
     } finally {
       setLoading(false)
     }
-=======
+  }
+
   const handleTraceTransaction = async (txHash: string) => {
     // Generate a unique ID for the trace result
     const traceId = generateSimulationId()
@@ -363,7 +326,6 @@
     
     // Navigate to results page - trace execution happens there
     router.push(`/simulator/${traceId}`)
->>>>>>> c4474b63
   }
 
   const handleSimulation = async (request: {
@@ -484,27 +446,18 @@
 
           <div className="flex items-center justify-between">
             <div>
-<<<<<<< HEAD
-              <h1 className="text-3xl font-bold">
-                {simulationMode === 'bundle'
-                  ? 'New Bundle Simulation'
-                  : 'New Transaction Simulation'}
-              </h1>
-              <p className="text-muted-foreground mt-1">
-                {simulationMode === 'bundle'
-                  ? 'Build and simulate sequential transaction bundles with state dependencies'
-                  : 'Build and simulate HyperEVM transactions with detailed tracing and gas analysis'}
-=======
               <h1 className="text-lg sm:text-xl font-bold">
                 <span className="hidden sm:inline">
-                  New Transaction Simulation
+                  {simulationMode === 'bundle'
+                    ? 'New Bundle Simulation'
+                    : 'New Transaction Simulation'}
                 </span>
                 <span className="sm:hidden">New Simulation</span>
               </h1>
               <p className="text-muted-foreground mt-1 text-sm sm:text-base">
-                Build and simulate HyperEVM transactions with detailed tracing
-                and gas analysis
->>>>>>> c4474b63
+                {simulationMode === 'bundle'
+                  ? 'Build and simulate sequential transaction bundles with state dependencies'
+                  : 'Build and simulate HyperEVM transactions with detailed tracing and gas analysis'}
               </p>
             </div>
           </div>
@@ -537,86 +490,6 @@
           </Alert>
         )}
 
-<<<<<<< HEAD
-        <div className="grid grid-cols-1 lg:grid-cols-2 gap-8">
-          {/* Left Column - Input Forms */}
-          <div className="space-y-6">
-            {/* Contract Management */}
-            <div data-section="contract-management">
-              <ContractManager
-                onContractSelect={handleContractSelect}
-                onAbiImport={handleAbiImport}
-                onFunctionSelect={handleFunctionSelect}
-                selectedContractId={selectedContractId || undefined}
-                currentAbi={abi}
-                mode="compact"
-                showFunctionBuilder={true}
-                prefilledAddress={formData.to}
-              />
-            </div>
-
-            {/* Transaction Form - Conditional based on mode */}
-            {simulationMode === 'single' ? (
-              <TransactionForm
-                onSubmit={handleSimulation}
-                loading={loading}
-                abi={abi}
-                functionData={functionData}
-                initialData={isPreFilled ? formData : undefined}
-                compact={true}
-                onManualDataChange={handleManualDataChange}
-              />
-            ) : (
-              <BundleTransactionForm
-                onSubmit={handleBundleSimulation}
-                loading={loading}
-                abi={abi}
-                functionData={functionData}
-                initialData={bundleFormData || undefined}
-                compact={true}
-                onManualDataChange={handleManualDataChange}
-              />
-            )}
-          </div>
-
-          {/* Right Column - Compact Sidebar */}
-          <div className="space-y-4">
-            {/* Status Card - Only show when there's meaningful status */}
-            {(loading ||
-              (selectedContract &&
-                requiresStateOverride(selectedContract))) && (
-              <div className="bg-card border rounded-lg p-4">
-                <h3 className="text-sm font-medium mb-3">Status</h3>
-
-                {/* State Override Warning */}
-                {selectedContract &&
-                  requiresStateOverride(selectedContract) && (
-                    <div className="mb-3 p-2 bg-orange-50 dark:bg-orange-950/20 border border-orange-200 dark:border-orange-800 rounded text-xs">
-                      <div className="font-medium text-orange-700 dark:text-orange-300 mb-1">
-                        🔄 State Override Active
-                      </div>
-                      <div className="text-orange-600 dark:text-orange-400">
-                        Contract has modified bytecode - using state override
-                        for simulation
-                      </div>
-                    </div>
-                  )}
-                {loading && (
-                  <div className="text-center py-3">
-                    <div className="w-5 h-5 border-2 border-primary border-t-transparent rounded-full animate-spin mx-auto mb-3" />
-                    <div className="space-y-2">
-                      <p className="text-xs font-medium text-foreground">
-                        Running Enhanced Simulation
-                      </p>
-                      <div className="text-xs text-muted-foreground space-y-1">
-                        <div>• Executing transaction simulation</div>
-                        <div>• Generating call trace data</div>
-                        <div>• Creating access list optimization</div>
-                        <div>• Comparing gas efficiency</div>
-                      </div>
-                    </div>
-                  </div>
-=======
         {/* Quick Actions and Get Started at the top - constrained width */}
         <div className="max-w-4xl mx-auto mb-6">
           <div className="grid grid-cols-1 md:grid-cols-2 gap-4">
@@ -645,7 +518,6 @@
                     <p>• Leave gas empty for automatic estimation</p>
                     <p>• Results include enhanced call traces</p>
                   </>
->>>>>>> c4474b63
                 )}
               </div>
             </div>
@@ -720,17 +592,29 @@
             />
           </div>
 
-          {/* Transaction Form */}
-          <TransactionForm
-            onSubmit={handleSimulation}
-            onTraceTransaction={handleTraceTransaction}
-            loading={loading}
-            abi={abi}
-            functionData={functionData}
-            initialData={isPreFilled ? formData : undefined}
-            compact={true}
-            onManualDataChange={handleManualDataChange}
-          />
+          {/* Transaction Form - Conditional based on mode */}
+          {simulationMode === 'single' ? (
+            <TransactionForm
+              onSubmit={handleSimulation}
+              onTraceTransaction={handleTraceTransaction}
+              loading={loading}
+              abi={abi}
+              functionData={functionData}
+              initialData={isPreFilled ? formData : undefined}
+              compact={true}
+              onManualDataChange={handleManualDataChange}
+            />
+          ) : (
+            <BundleTransactionForm
+              onSubmit={handleBundleSimulation}
+              loading={loading}
+              abi={abi}
+              functionData={functionData}
+              initialData={bundleFormData || undefined}
+              compact={true}
+              onManualDataChange={handleManualDataChange}
+            />
+          )}
 
           {/* Status Card - Only show when there's meaningful status */}
           {(loading || (selectedContract && requiresStateOverride(selectedContract))) && (
